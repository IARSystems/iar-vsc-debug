--- conflicted
+++ resolved
@@ -142,12 +142,7 @@
             logger.error(dat);
         });
         serviceRegistryProcess.on("exit", code => {
-<<<<<<< HEAD
-            // TODO: keep me, I will help find crashes in tests
-            console.log("CSpyServer exited:" + code);
-=======
             console.log("CSpyServer exited: " + code);
->>>>>>> ea448265
             logger.verbose("CSpyServer exited: " + code);
         });
 
