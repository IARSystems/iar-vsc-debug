import { DebugProtocol } from "vscode-debugprotocol";
import { LoggingDebugSession,  StoppedEvent, OutputEvent, InitializedEvent, logger, Logger, Thread, DebugSession, TerminatedEvent } from "vscode-debugadapter";
import { ThriftServiceManager } from "./thrift/thriftServiceManager";
import * as Debugger from "./thrift/bindings/Debugger";
import * as DebugEventListener from "./thrift/bindings/DebugEventListener";
import * as LibSupportService2 from "./thrift/bindings/LibSupportService2";
import { ThriftClient } from "./thrift/thriftClient";
import { DEBUGEVENT_SERVICE,  DEBUGGER_SERVICE, DkNotifyConstant, SessionConfiguration } from "./thrift/bindings/cspy_types";
import { DebugEventListenerHandler } from "./debugEventListenerHandler";
import { CSpyContextManager } from "./cspyContextManager";
import { BreakpointType, CSpyBreakpointManager } from "./breakpoints/cspyBreakpointManager";
import { LaunchArgumentConfigurationResolver}  from "./configresolution/launchArgumentConfigurationResolver";
import { CSpyException } from "./thrift/bindings/shared_types";
import { LIBSUPPORT_SERVICE } from "./thrift/bindings/libsupport_types";
import { LibSupportHandler } from "./libSupportHandler";
// There are no types for this library. We should probably look to replace it.
// eslint-disable-next-line @typescript-eslint/ban-ts-comment
// @ts-ignore
import { Subject } from "await-notify";
import { CSpyDriver } from "./breakpoints/cspyDriver";
import { Command, CommandRegistry } from "./commandRegistry";
<<<<<<< HEAD
import { Utils } from "./utils";
=======
import { CustomRequest } from "./customRequest";
>>>>>>> 59317fc7


/**
 * This interface describes the cspy-debug specific launch attributes
 * (which are not part of the Debug Adapter Protocol), which the DAP client
 * should provide at launch (e.g. via a `launch.json` file).
 * The schema for these attributes lives in the package.json of this extension,
 * and this interface should always match that schema.
 */
export interface CSpyLaunchRequestArguments extends DebugProtocol.LaunchRequestArguments {
    /** The name of the target in lower case (e.g. arm) */
    target: string;
    /** An absolute path to the "program" to debug. */
    program: string;
    /** Automatically stop target after launch. If not specified, target does not stop. */
    stopOnEntry?: boolean;
    /** The type of breakpoint to use by default. This isn't provided directly in the launch.json (it's not declared in package.json). Instead it is provided from the user's selection in the UI. */
    breakpointType: BreakpointType;
    /** enable logging the Debug Adapter Protocol */
    trace?: boolean;
    /** Path to the Embedded Workbench installation to use */
    workbenchPath: string;
    /** Path to the .ewp file of the project to debug */
    projectPath: string;
    /** Name of the project configuration to debug (e.g. Debug) */
    projectConfiguration: string;
    /** The name of the driver library to use.*/
    driver: string;
    /** The driver options as a list of string*/
    driverOptions: string[];
    /** A list of macros to load*/
    macros?: string[];
    /** Download options (optional, e.g. for simulator) */
    download?: {
        /** A board file specifying how to flash the device */
        flashLoader?: string;
        /** A list of devices macros to load before flashing */
        deviceMacros?: string[];
    }
    /** A list of plugins to load */
    plugins?: string[];
}

/**
 * Manages a debugging session between VS Code and C-SPY (via CSpyServer2)
 * This is the class that implements the Debug Adapter Protocol (at least the
 * parts that aren't already implemented by the DAP SDK).
 */
export class CSpyDebugSession extends LoggingDebugSession {
    // we don't support multiple threads, so we can use a hardcoded ID for the default thread
    private static readonly THREAD_ID = 1;

    private serviceManager: ThriftServiceManager | undefined = undefined;

    private cspyDebugger: ThriftClient<Debugger.Client> | undefined = undefined;

    private cspyEventHandler: DebugEventListenerHandler | undefined = undefined;

    private stackManager: CSpyContextManager | undefined = undefined;
    private breakpointManager: CSpyBreakpointManager | undefined = undefined;

    // Here, we can register actions to perform on e.g. receiving console commands, or custom dap requests
    private readonly consoleCommandRegistry: CommandRegistry<void, string> = new CommandRegistry();
    private readonly customRequestRegistry: CommandRegistry<unknown, unknown> = new CommandRegistry();

    // Sequence number for custom events
    private eventSeq = 0;

    private readonly configurationDone = new Subject();

    // Need to keep track of this for when we initialize the breakpoint manager
    private clientLinesStartAt1 = false;
    private clientColumnsStartAt1 = false;

    private expectedStoppingReason: "entry" | "exit" | "breakpoint" | "step" | "pause" = "entry";

    /**
     * Creates a new debug adapter that is used for one debug session.
     */
    public constructor() {
        super();

        this.setDebuggerLinesStartAt1(true);
        this.setDebuggerColumnsStartAt1(true);
    }

    /**
     * The 'initialize' request is the first request called by the frontend
     * to interrogate the features the debug adapter provides.
     */
    protected override initializeRequest(response: DebugProtocol.InitializeResponse, args: DebugProtocol.InitializeRequestArguments): void {
        // build and return the capabilities of this debug adapter:
        response.body = response.body || {};

        // the adapter implements the configurationDoneRequest.
        response.body.supportsConfigurationDoneRequest = true;

        // make VS Code use 'evaluate' when hovering over source
        response.body.supportsEvaluateForHovers = true;
        response.body.supportsRestartRequest = true;
        response.body.supportsSetVariable = true;
        response.body.supportsTerminateRequest = true;
        response.body.supportsSteppingGranularity = true;
        response.body.supportsCompletionsRequest = true;

        this.clientLinesStartAt1 = args.linesStartAt1 || false;
        this.clientColumnsStartAt1 = args.columnsStartAt1 || false;

        this.sendResponse(response);
    }

    protected override configurationDoneRequest(response: DebugProtocol.ConfigurationDoneResponse, args: DebugProtocol.ConfigurationDoneArguments) {
        super.configurationDoneRequest(response, args);
        console.log("ConfigDone");
        this.configurationDone.notify();
    }

    // TODO: report progress using a frontend service and the Progress(Start|Update|End) DAP events
    protected override async launchRequest(response: DebugProtocol.LaunchResponse, args: CSpyLaunchRequestArguments) {
        // make sure to 'Stop' the buffered logging if 'trace' is not set
        logger.setup(args.trace ? Logger.LogLevel.Verbose : Logger.LogLevel.Stop, false);

        // initialize all the services we need
        this.serviceManager = await ThriftServiceManager.fromWorkbench(args.workbenchPath);

        this.cspyEventHandler = new DebugEventListenerHandler();
        await this.serviceManager.startService(DEBUGEVENT_SERVICE, DebugEventListener, this.cspyEventHandler);
        this.cspyEventHandler.observeLogEvents(event => {
            if (!event.text.endsWith("\n")) {
                event.text += "\n";
            }
            this.sendEvent(new OutputEvent(event.text));
        });

        const libSupportHandler = new LibSupportHandler();
        libSupportHandler.observeOutput(data => {
            this.sendEvent(new OutputEvent(data, "stdout"));
        });
        libSupportHandler.observeExit(code => {
            this.sendEvent(new OutputEvent("Target program terminated, exit code " + code + "\n"));
        });
        this.serviceManager.startService(LIBSUPPORT_SERVICE, LibSupportService2, libSupportHandler);

        try {
            const sessionConfig: SessionConfiguration = await new LaunchArgumentConfigurationResolver().resolveLaunchArguments(args);

            this.cspyDebugger = await this.serviceManager.findService(DEBUGGER_SERVICE, Debugger);
            this.sendEvent(new OutputEvent("Using C-SPY version: " + await this.cspyDebugger.service.getVersionString() + "\n"));

            await this.cspyDebugger.service.startSession(sessionConfig);
            const driver = CSpyDriver.fromDriverName(args.driver ?? sessionConfig.driverName); // TODO: figure out how to best do this

            // do flashing & downloading
            if (!driver.isSimulator() && args.download) {
                await Utils.loadMacros(this.cspyDebugger.service, args.download.deviceMacros ?? []);
                if (args.download.flashLoader) {
                    await this.cspyDebugger.service.flashModule(args.download.flashLoader, sessionConfig.executable, [], []);
                }
            }
            await Utils.loadMacros(this.cspyDebugger.service, sessionConfig.setupMacros ?? []);
            await this.cspyDebugger.service.loadModule(args.program);
            this.sendEvent(new OutputEvent("Session started\n"));

            // only after loading modules can we initialize services using listwindows
            this.stackManager = await CSpyContextManager.instantiate(this.serviceManager);
            // initialize all breakpoint stuff
            this.breakpointManager = await CSpyBreakpointManager.instantiate(this.serviceManager,
                this.clientLinesStartAt1,
                this.clientColumnsStartAt1,
<<<<<<< HEAD
                driver); // TODO: figure out how to best do this
=======
                CSpyDriverUtils.fromDriverName(args.driverLib ?? sessionConfig.driverName)); // TODO: figure out how to best do this
            this.setupBreakpointCommands(args.breakpointType);
>>>>>>> 59317fc7

        } catch (e) {
            response.success = false;
            if (typeof e === "string" || e instanceof Error) {
                response.message = e.toString();
            }
            if (e instanceof CSpyException) {
                response.message += ` (${e.culprit})`;
            }
            this.sendResponse(response);
            await this.endSession();
            return;
        }

        // we are ready to receive configuration requests (e.g. breakpoints)
        this.sendEvent(new InitializedEvent());
        // wait until configuration is done
        await this.configurationDone.wait(1000);

        this.sendResponse(response);

        this.addCSpyEventHandlers();

        if (args.stopOnEntry) {
            this.expectedStoppingReason = "entry";
            // tell cspy to start the program
            await this.cspyDebugger.service.runToULE("main", false);
        } else {
            this.expectedStoppingReason = "breakpoint";
            await this.cspyDebugger.service.go();
        }
    }

    private addCSpyEventHandlers() {
        if (this.cspyEventHandler === undefined) {
            throw new Error("Expected CSPY event handler to be initialized, but it is not");
        }
        this.cspyEventHandler.observeDebugEvents(DkNotifyConstant.kDkTargetStopped, () => {
            // TODO: figure out if it's feasible to get a precise reason for stopping from C-SPY
            console.log("Target stopped, sending StoppedEvent");
            this.sendEvent(new StoppedEvent(this.expectedStoppingReason, CSpyDebugSession.THREAD_ID));
        });
    }

    protected override async terminateRequest(response: DebugProtocol.TerminateResponse, _args: DebugProtocol.TerminateArguments) {
        this.sendResponse(response);
        try {
            this.sendEvent(new OutputEvent("Shutting down C-SPY...\n"));
            await this.endSession();
        } catch (e) {
            console.log(e);
        }
        this.sendEvent(new TerminatedEvent());
    }
    protected override async disconnectRequest(response: DebugProtocol.DisconnectResponse, _args: DebugProtocol.DisconnectArguments) {
        await this.endSession();
        this.sendResponse(response);
    }

    protected override async pauseRequest(response: DebugProtocol.PauseResponse) {
        await CSpyDebugSession.tryResponseWith(this.cspyDebugger, response, cspyDebugger => {
            this.expectedStoppingReason = "pause";
            cspyDebugger.service.stop();
        });
        this.sendResponse(response);
    }
    protected override async continueRequest(response: DebugProtocol.ContinueResponse, _args: DebugProtocol.ContinueArguments) {
        await CSpyDebugSession.tryResponseWith(this.cspyDebugger, response, cspyDebugger => {
            this.expectedStoppingReason = "breakpoint";
            cspyDebugger.service.go();
        });
        this.sendResponse(response);
    }

    protected override async restartRequest(response: DebugProtocol.RestartResponse, _args: DebugProtocol.RestartArguments) {
        await CSpyDebugSession.tryResponseWith(this.cspyDebugger, response, async cspyDebugger => {
            this.expectedStoppingReason = "entry";
            await cspyDebugger.service.reset();
            cspyDebugger.service.runToULE("main", false);
            // TODO: should we call 'go' here? Maybe the launch argument 'stopOnEntry' should be stored, so we have it here
        });
        this.sendResponse(response);
    }

    protected override async nextRequest(response: DebugProtocol.NextResponse, args: DebugProtocol.NextArguments) {
        await CSpyDebugSession.tryResponseWith(this.cspyDebugger, response, cspyDebugger => {
            this.expectedStoppingReason = "step";
            if (args.granularity === "instruction") {
                cspyDebugger.service.instructionStepOver();
            } else {
                cspyDebugger.service.stepOver(true);
            }
        });
        this.sendResponse(response);
    }

    protected override async stepInRequest(response: DebugProtocol.StepInResponse, args: DebugProtocol.StepInArguments) {
        await CSpyDebugSession.tryResponseWith(this.cspyDebugger, response, cspyDebugger => {
            this.expectedStoppingReason = "step";
            if (args.granularity === "instruction") {
                cspyDebugger.service.instructionStep();
            } else {
                cspyDebugger.service.step(true);
            }
        });
        this.sendResponse(response);
    }

    protected override async stepOutRequest(response: DebugProtocol.StepOutResponse, _args: DebugProtocol.StepOutArguments) {
        this.expectedStoppingReason = "step";
        await CSpyDebugSession.tryResponseWith(this.cspyDebugger, response, cspyDebugger => {
            cspyDebugger.service.stepOut();
        });
        this.sendResponse(response);
    }

    protected override async setBreakPointsRequest(response: DebugProtocol.SetBreakpointsResponse, args: DebugProtocol.SetBreakpointsArguments) {
        console.log("SetBPs");
        await CSpyDebugSession.tryResponseWith(this.breakpointManager, response, async breakpointManager => {
            const bps = await breakpointManager.setBreakpointsFor(args.source, args.breakpoints ?? []);
            response.body = {
                breakpoints: bps,
            };
        });
        this.sendResponse(response);
        if (response.success) {
            this.performDisassemblyEvent(); // update disassembly to reflect changed breakpoints
        }
    }

    protected override threadsRequest(response: DebugProtocol.ThreadsResponse): void {
        // doesn't support RTOS or multicore for now, so just return a default 'thread'
        response.body = {
            threads: [
                new Thread(CSpyDebugSession.THREAD_ID, "core 1")
            ]
        };
        this.sendResponse(response);
    }

    protected override async stackTraceRequest(response: DebugProtocol.StackTraceResponse, _args: DebugProtocol.StackTraceArguments) {
        console.log("StackTrace");
        await CSpyDebugSession.tryResponseWith(this.stackManager, response, async stackManager => {
            const frames = await stackManager.fetchStackFrames();
            response.body = {
                stackFrames: frames,
                totalFrames: frames.length,
            };
        });
        this.sendResponse(response);
        this.performDisassemblyEvent();
    }

    protected override async scopesRequest(response: DebugProtocol.ScopesResponse, args: DebugProtocol.ScopesArguments) {
        console.log("Scopes");
        await CSpyDebugSession.tryResponseWith(this.stackManager, response, stackManager => {
            const scopes = stackManager.fetchScopes(args.frameId);
            response.body = {
                scopes: scopes,
            };
        });
        this.sendResponse(response);
    }

    protected override async variablesRequest(response: DebugProtocol.VariablesResponse, args: DebugProtocol.VariablesArguments) {
        console.log("Variables");
        await CSpyDebugSession.tryResponseWith(this.stackManager, response, async stackManager => {
            const variables = await stackManager.fetchVariables(args.variablesReference);
            response.body = {
                variables: variables,
            };
        });
        this.sendResponse(response);

        // Variable requests are also performed when the target is idle
        this.performDisassemblyEvent();
    }

    protected override async setVariableRequest(response: DebugProtocol.SetVariableResponse, args: DebugProtocol.SetVariableArguments) {
        await CSpyDebugSession.tryResponseWith(this.stackManager, response, async stackManager => {
            const newVal = await stackManager.setVariable(args.variablesReference, args.name, args.value);
            response.body = {
                value: newVal,
            };
        });
        this.sendResponse(response);
    }


    protected override async evaluateRequest(response: DebugProtocol.EvaluateResponse, args: DebugProtocol.EvaluateArguments) {
        console.log("Eval");
        if (args.context === "repl" && this.consoleCommandRegistry.hasCommand(args.expression)) {
            try {
                const res = await this.consoleCommandRegistry.runCommand(args.expression);
                if (res) {
                    this.sendEvent(new OutputEvent(res));
                }
            } catch (e) {
                response.success = false;
                if (e instanceof Error) {
                    response.message = e.message;
                }
            }
        } else {
            await CSpyDebugSession.tryResponseWith(this.stackManager, response, async stackManager => {
                const val = await stackManager.evalExpression(args.frameId, args.expression);
                // TODO: expandable variables using subexpressions
                response.body = {
                    result: val.value,
                    type: val.type,
                    memoryReference: val.hasLocation ? val.location.address.toString() : undefined,
                    variablesReference: 0,
                };
            });
        }
        this.sendResponse(response);
    }

    // Currently not supported by VSCode
    protected override disassembleRequest(_response: DebugProtocol.DisassembleResponse, args: DebugProtocol.DisassembleArguments, _request?: DebugProtocol.Request) {
        console.log("DAP Disassemble", args);
    }

    protected override completionsRequest(response: DebugProtocol.CompletionsResponse, _args: DebugProtocol.CompletionsArguments) {
        const targets: DebugProtocol.CompletionItem[] = this.consoleCommandRegistry.commandNames.map(name => {
            return { label: name, type: "property" };
        });
        response.body = {
            targets: targets
        };
        response.success = true;
        this.sendResponse(response);
    }

    protected override async customRequest(command: string, response: DebugProtocol.Response, args: unknown) {
        if (this.customRequestRegistry.hasCommand(command)) {
            try {
                const result = await this.customRequestRegistry.runCommand(command, args);
                response.body = result;
            } catch (e) {
                response.success = false;
                response.message = e instanceof Error ? e.message : undefined;
            }
        } else {
            response.success = false;
        }
        this.sendResponse(response);
    }

    /**
     * As <tt>disassembleRequest</tt> is not supported by VSCode, we use our own callback.
     * <p>This is called along with e.g. variable requests and sends a custom DAP event
     * which is picked up by the extension to update our custom Disassembly view.
     */
    private performDisassemblyEvent() {
        // This relies on some other call to have set a suitable "inspection context" in C-SPY
        if (this.stackManager === undefined) {
            throw new Error("StackManager has not been initialized");
        }
        this.stackManager.fetchDisassembly().then((disasmBlock)=>{
            this.sendEvent({
                event: "disassembly",
                body: disasmBlock,
                seq: this.eventSeq++,
                type: "event",
            });
        });
    }

    /**
     * Registers commands for setting breakpoints type via console commands and custom dap requests.
     */
    private setupBreakpointCommands(requestedInitialType: BreakpointType) {
        const bpTypeMessage = (type: BreakpointType) => `Now using ${type} breakpoints (only applies to new breakpoints)`;
        // If the driver supports it, register console commands
        if (this.breakpointManager?.supportsBreakpointTypes()) {
            this.breakpointManager.setBreakpointType(requestedInitialType);
            this.sendEvent(new OutputEvent(`Using '${requestedInitialType}' breakpoint type.\n`));

            const makeConsoleCommand = (name: string, type: BreakpointType) => {
                return new Command(name, () => {
                    this.breakpointManager?.setBreakpointType(type);
                    return Promise.resolve(bpTypeMessage(type));
                });
            };
            this.consoleCommandRegistry.registerCommand(makeConsoleCommand("__breakpoints_set_type_auto", BreakpointType.AUTO));
            this.consoleCommandRegistry.registerCommand(makeConsoleCommand("__breakpoints_set_type_hardware", BreakpointType.HARDWARE));
            this.consoleCommandRegistry.registerCommand(makeConsoleCommand("__breakpoints_set_type_software", BreakpointType.SOFTWARE));
        }
        // Custom requests are always registered, but will give an error if made on a driver that doesn't support it.
        const makeCustomRequestCommand = (name: string, type: BreakpointType) => {
            return new Command(name, () => {
                if (this.breakpointManager?.supportsBreakpointTypes()) {
                    this.breakpointManager?.setBreakpointType(type);
                    this.sendEvent(new OutputEvent(bpTypeMessage(type) + "\n"));
                    return Promise.resolve();
                } else {
                    this.sendEvent(new OutputEvent("Cannot set breakpoint type (not supported by driver)"));
                    return Promise.reject(new Error());
                }
            });
        };
        this.customRequestRegistry.registerCommand(makeCustomRequestCommand(CustomRequest.USE_AUTO_BREAKPOINTS, BreakpointType.AUTO));
        this.customRequestRegistry.registerCommand(makeCustomRequestCommand(CustomRequest.USE_HARDWARE_BREAKPOINTS, BreakpointType.HARDWARE));
        this.customRequestRegistry.registerCommand(makeCustomRequestCommand(CustomRequest.USE_SOFTWARE_BREAKPOINTS, BreakpointType.SOFTWARE));
    }

    private async endSession() {
        await this.stackManager?.dispose();
        this.breakpointManager?.dispose();
        // Will disconnect this DAP debugger client
        this.cspyDebugger?.dispose();
        // VSC-3 This will take care of orderly shutting down CSpyServer
        await this.serviceManager?.dispose();
    }

    /**
     * Performs some standard error handling around a DAP request reponse, which requires some potentially undefined object.
     * If the object is undefined, or the handling of the request throws an error, the request is marked as unsucessful and
     * an appropriate error msg is set.
     * @param obj The object required to be defined
     * @param response The response to send to the DAP request
     * @param fun The function to run with the object, if defined
     */
    private static async tryResponseWith<T, R extends DebugProtocol.Response>(obj: T | undefined, response: R, fun: (obj: T) => void | Promise<void>) {
        try {
            if (obj === undefined) {
                throw new Error("Unexpected undefined object");
            }
            await fun(obj);
        } catch (e) {
            response.success = false;
            if (typeof e === "string" || e instanceof Error) {
                response.message = e.toString();
            }
        }
    }
}
DebugSession.run(CSpyDebugSession);<|MERGE_RESOLUTION|>--- conflicted
+++ resolved
@@ -19,11 +19,8 @@
 import { Subject } from "await-notify";
 import { CSpyDriver } from "./breakpoints/cspyDriver";
 import { Command, CommandRegistry } from "./commandRegistry";
-<<<<<<< HEAD
 import { Utils } from "./utils";
-=======
 import { CustomRequest } from "./customRequest";
->>>>>>> 59317fc7
 
 
 /**
@@ -193,12 +190,8 @@
             this.breakpointManager = await CSpyBreakpointManager.instantiate(this.serviceManager,
                 this.clientLinesStartAt1,
                 this.clientColumnsStartAt1,
-<<<<<<< HEAD
-                driver); // TODO: figure out how to best do this
-=======
-                CSpyDriverUtils.fromDriverName(args.driverLib ?? sessionConfig.driverName)); // TODO: figure out how to best do this
+                driver);
             this.setupBreakpointCommands(args.breakpointType);
->>>>>>> 59317fc7
 
         } catch (e) {
             response.success = false;
